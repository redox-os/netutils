--- conflicted
+++ resolved
@@ -40,25 +40,20 @@
 path = "src/wget/main.rs"
 
 [[bin]]
-<<<<<<< HEAD
+name = "ping"
+path = "src/ping/main.rs"
+
+[[bin]]
 name = "hyperd"
 path = "src/hyperd/main.rs"
-=======
-name = "ping"
-path = "src/ping/main.rs"
->>>>>>> dcfc9dfa
 
 [dependencies]
 ntpclient = { git = "https://github.com/willem66745/ntpclient-rust" }
 redox_syscall = "0.1"
 termion = "1.0"
-<<<<<<< HEAD
-hyper-rustls = "0.3"
-spin = "0.4"
-=======
 hyper-rustls = "0.6"
 redox_event = { git = "https://github.com/redox-os/event.git" }
->>>>>>> dcfc9dfa
+spin = "0.4"
 
 [dependencies.hyper]
 version = "0.10"
